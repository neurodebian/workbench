
/*LICENSE_START*/
/*
 *  Copyright (C) 2014  Washington University School of Medicine
 *
 *  This program is free software; you can redistribute it and/or modify
 *  it under the terms of the GNU General Public License as published by
 *  the Free Software Foundation; either version 2 of the License, or
 *  (at your option) any later version.
 *
 *  This program is distributed in the hope that it will be useful,
 *  but WITHOUT ANY WARRANTY; without even the implied warranty of
 *  MERCHANTABILITY or FITNESS FOR A PARTICULAR PURPOSE.  See the
 *  GNU General Public License for more details.
 *
 *  You should have received a copy of the GNU General Public License along
 *  with this program; if not, write to the Free Software Foundation, Inc.,
 *  51 Franklin Street, Fifth Floor, Boston, MA 02110-1301 USA.
 */
/*LICENSE_END*/

#include <QtGlobal>

#define __APPLICATION_INFORMATION_DECLARE__
#include "ApplicationInformation.h"
#undef __APPLICATION_INFORMATION_DECLARE__

#include "CaretOMP.h"
#include "FileInformation.h"

using namespace caret;


    
/**
 * \class caret::ApplicationInformation 
 * \brief Provides application information.
 *
 * Provides application information (name, version, etc).
 */

/**
 * Constructor.
 */
ApplicationInformation::ApplicationInformation()
: CaretObject()
{ 
    this->workbenchSpecialVersion = WorkbenchSpecialVersionEnum::WORKBENCH_SPECIAL_VERSION_NO;
    //this->workbenchSpecialVersion = WorkbenchSpecialVersionEnum::WORKBENCH_SPECIAL_VERSION_FIRST_CHARTING;

    this->name = "Connectome Workbench";
    this->nameForGuiLabel = this->name;
    switch (this->workbenchSpecialVersion) {
        case WorkbenchSpecialVersionEnum::WORKBENCH_SPECIAL_VERSION_NO:
            /* use default naming */
            break;
        case WorkbenchSpecialVersionEnum::WORKBENCH_SPECIAL_VERSION_FIRST_CHARTING:
            this->name = "Connectome Workbench (First Charting Version)";
            this->nameForGuiLabel = ("<html>"
                                     "Connectome Workbench<br>"
                                     "(First Charting Version)"
                                     "</html>");
            break;
    }
<<<<<<< HEAD
    this->version = "1.3.1";
=======
    /*
     * When updating version, also update these
     * items in Desktop/CMakeLists.txt:
     *    SET (MACOSX_BUNDLE_SHORT_VERSION_STRING 1.3.2)
     *    SET (MACOSX_BUNDLE_BUNDLE_VERSION 1.3.2)
     */
    this->version = "1.3.2";
>>>>>>> 1c774d37
    this->commit = "Commit: @COMMIT@";
    this->commitDate = "Commit Date: @COMMIT_DATE@";

#ifdef NDEBUG
    this->compiledWithDebugOn = "Compiled Debug: NO";
#else
    this->compiledWithDebugOn = "Compiled Debug: YES";
#endif // NDEBUG

#ifdef CARET_OMP
    this->compiledWithOpenMP = "Compiled with OpenMP: YES";
#else
    this->compiledWithOpenMP = "Compiled with OpenMP: NO";
#endif

    this->operatingSystemName = "Operating System: Unknown";
    
#ifdef CARET_OS_LINUX
    this->operatingSystemName = "Operating System: Linux";
#endif // CARET_OS_MACOSX
    
#ifdef CARET_OS_MACOSX
    this->operatingSystemName = "Operating System: Apple OSX";
#endif // CARET_OS_MACOSX
    
#ifdef CARET_OS_WINDOWS
    this->operatingSystemName = "Operating System: Windows";
#endif // CARET_OS_MACOSX
}

/**
 * Destructor.
 */
ApplicationInformation::~ApplicationInformation()
{
    
}

/**
 * @return Name of the application.
 */
AString 
ApplicationInformation::getName() const
{
    return this->name;
}

/**
 * @return Name of the application formatted
 *         specifically for use in a GUI QLabel.
 */
AString 
ApplicationInformation::getNameForGuiLabel() const
{
    return this->nameForGuiLabel;
}

/**
 * @return Version of application.
 */
AString 
ApplicationInformation::getVersion() const
{
    return this->version;
}

/**
 * @return Commit info of application.
 */
AString 
ApplicationInformation::getCommit() const
{
    return this->commit;
}

/**
 * @return Text indicating if Workbench was compiled with Debug on.
 */
AString
ApplicationInformation::getCompiledWithDebugStatus() const
{
   return this->compiledWithDebugOn;
}
        

/**
 * Get all information.
 * @param informationValues
 *    Output information.
 */
void 
ApplicationInformation::getAllInformation(std::vector<AString>& informationValues) const
{
    informationValues.clear();
    
    informationValues.push_back(this->name);
    
    informationValues.push_back("Type: " + ApplicationTypeEnum::toGuiName(s_applicationType));

    informationValues.push_back("Version: " + this->version);
    
    informationValues.push_back("Qt Compiled Version: " + QString(QT_VERSION_STR));
    
    informationValues.push_back("Qt Runtime Version: " + QString(qVersion()));
    
    informationValues.push_back(commit);
    
    informationValues.push_back(commitDate);

    informationValues.push_back(compiledWithOpenMP);

#if defined COMPILER_NAME
    FileInformation fileInfo(COMPILER_NAME);
    informationValues.push_back(QString("Compiler: ") + fileInfo.getFileNameFollowedByPathNameForGUI());
#endif 
#if defined COMPILER_VERSION
    informationValues.push_back(QString("Compiler Version: ") + QString(COMPILER_VERSION));
#endif 

    informationValues.push_back(this->compiledWithDebugOn);

    informationValues.push_back(this->operatingSystemName);
}

/**
 * Get all of the application information in a string with each line
 * separated by the given 'separator'.
 *
 * @param separator
 *    The separator is placed between each line of information.  A newline
 *    ("\n") is commonly used for the separator.
 */
AString
ApplicationInformation::getAllInformationInString(const AString& separator) const
{
    std::vector<AString> informationValues;
    getAllInformation(informationValues);
    
    AString infoOut;
    for (std::vector<AString>::iterator iter = informationValues.begin();
         iter != informationValues.end();
         iter++) {
        infoOut += *iter;
        infoOut += separator;
    }
    
    return infoOut;
}

AString
ApplicationInformation::getSummaryInformationInString(const AString& separator) const
{
    AString infoOut = "Version: " + version + separator;
    infoOut += commitDate + separator;
    infoOut += operatingSystemName + separator;
    return infoOut;
}

/**
 * @return The Workbench Special Version
 *
 * Used for versions of Workbench that may or may 
 * not be released and contains special functionality.
 */
WorkbenchSpecialVersionEnum::Enum 
ApplicationInformation::getWorkbenchSpecialVersion() const
{
    return this->workbenchSpecialVersion;
}

/**
 * @return The type of application.
 */
ApplicationTypeEnum::Enum 
ApplicationInformation::getApplicationType()
{
    return s_applicationType;
}
        
/**
 * Set the application type.
 *
 * @param applicationType
 *    New value for application type.
 */
void 
ApplicationInformation::setApplicationType(const ApplicationTypeEnum::Enum applicationType)
{
    s_applicationType = applicationType;
}
        

<|MERGE_RESOLUTION|>--- conflicted
+++ resolved
@@ -62,9 +62,6 @@
                                      "</html>");
             break;
     }
-<<<<<<< HEAD
-    this->version = "1.3.1";
-=======
     /*
      * When updating version, also update these
      * items in Desktop/CMakeLists.txt:
@@ -72,7 +69,6 @@
      *    SET (MACOSX_BUNDLE_BUNDLE_VERSION 1.3.2)
      */
     this->version = "1.3.2";
->>>>>>> 1c774d37
     this->commit = "Commit: @COMMIT@";
     this->commitDate = "Commit Date: @COMMIT_DATE@";
 
